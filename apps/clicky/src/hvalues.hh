#ifndef CLICKY_HVALUES_HH
#define CLICKY_HVALUES_HH 1
#include <click/string.hh>
#include "hashmap1.hh"
#include <gtk/gtk.h>
namespace clicky {
class handler_value;
class handler_values;
class handler_value_iterator;
class wmain;

enum {
    hflag_r = 1 << 0,
    hflag_w = 1 << 1,
    hflag_rparam = 1 << 2,
    hflag_raw = 1 << 3,
    hflag_special = 1 << 4,
    hflag_dead = 1 << 5,
    
    hflag_calm = 1 << 6,
    hflag_expensive = 1 << 7,
    hflag_multiline = 1 << 8,
    hflag_button = 1 << 9,
    hflag_checkbox = 1 << 10,
    hflag_collapse = 1 << 11,
    hflag_visible = 1 << 12,
    hflag_refresh = 1 << 13,
    hflag_deprecated = 1 << 14,
    
    hflag_autorefresh = 1 << 15,
    hflag_have_hvalue = 1 << 16,

    hflag_preferences = 1 << 17,
    hflag_notify_whandlers = 1 << 18,
    hflag_notify_delt = 1 << 19,
    hflag_always_notify_delt = 1 << 20,
    hflag_outstanding = 1 << 21,

    hflag_mandatory_driver_mask = hflag_r | hflag_w | hflag_rparam | hflag_raw
    | hflag_special | hflag_dead,
    hflag_default_driver_mask = hflag_mandatory_driver_mask
    | hflag_calm | hflag_expensive | hflag_multiline
    | hflag_button | hflag_checkbox | hflag_collapse
<<<<<<< HEAD
    | hflag_visible | hflag_refresh,
=======
    | hflag_visible | hflag_refresh | hflag_deprecated,
>>>>>>> 7cbabcec
    hflag_private_mask = hflag_outstanding
};

class handler_value { public:

    typedef String key_type;

    handler_value(const String &hname)
	: _hname(hname), _flags(0), _driver_flags(0),
	  _driver_mask(hflag_default_driver_mask), _autorefresh_period(1000),
	  _autorefresh_source(0), _next(0) {
	_name_offset = hname.find_right('.');
	_name_offset = (_name_offset < 0 ? 0 : _name_offset + 1);
    }
    ~handler_value() {
	if (_autorefresh_source)
	    g_source_remove(_autorefresh_source);
    }

    const String &hashkey() const {
	return _hname;
    }

    const String &hname() const {
	return _hname;
    }
    String element_name() const {
	if (_name_offset)
	    return _hname.substring(0, _name_offset - 1);
	else
	    return String();
    }
    String handler_name() const {
	return _hname.substring(_name_offset);
    }
    
    const String &hparam() const {
	return _hparam;
    }
    bool have_required_hparam() const {
	return (_flags & (hflag_rparam | hflag_have_hvalue)) != hflag_rparam;
    }
    
    const String &hvalue() const {
	return _hvalue;
    }
    bool have_hvalue() const {
	return (_flags & hflag_have_hvalue) != 0;
    }
    void clear_hvalue() {
	_hvalue = String();
	_flags &= ~hflag_have_hvalue;
    }
    void set_hvalue(const String &hvalue) {
	_hvalue = hvalue;
	_flags = (_flags & ~hflag_outstanding) | hflag_have_hvalue;
    }

    bool empty() const {
	return (_flags & (hflag_r | hflag_rparam | hflag_w)) == 0;
    }
    bool readable() const {
	return (_flags & hflag_r) != 0;
    }
    bool read_param() const {
	return (_flags & hflag_rparam) != 0;
    }
    bool writable() const {
	return (_flags & hflag_w) != 0;
    }
    bool editable() const {
	return (_flags & (hflag_w | hflag_rparam)) != 0;
    }
    bool write_only() const {
	return (_flags & (hflag_r | hflag_w)) == hflag_w;
    }
    bool visible() const {
	return (_flags & hflag_visible) != 0;
    }
    bool refreshable() const {
	return (_flags & hflag_refresh) != 0;
    }
    static bool default_refreshable(int flags) {
	return (flags & (hflag_r | hflag_special | hflag_expensive)) == hflag_r;
    }
    bool special() const {
	return (_flags & hflag_special) != 0;
    }
    bool notify_whandlers() const {
	return (_flags & hflag_notify_whandlers) != 0;
    }
    bool notify_delt() const {
	return (_flags & hflag_notify_delt) != 0;
    }
    bool notify_delt(bool changed) const {
	return (_flags & hflag_notify_delt) != 0
	    && (changed || (_flags & hflag_always_notify_delt) != 0);
    }

    int flags() const {
	return _flags;
    }
    int autorefresh_period() const {
	return _autorefresh_period;
    }
    void set_autorefresh_period(int p) {
	_autorefresh_period = p;
    }

    void refresh(wmain *w);
    
    gboolean on_autorefresh(wmain *w, int period);

    void set_driver_flags(wmain *w, int new_flags);

    void set_flags(wmain *w, int new_flags);

    static const String no_hvalue_string;
    
  private:
    
    String _hname;
    int _name_offset;
    String _hparam;
    String _hvalue;
    int _flags;
    int _driver_flags;
    int _driver_mask;
    int _autorefresh_period;
    guint _autorefresh_source;
    handler_value *_next;

    friend class handler_values;
    friend class handler_value_iterator;

    void create_autorefresh(wmain *w);
    
};

struct handler_value_iterator {

    inline void operator++(int) {
	_v = _v->_next;
    }
    inline void operator++() {
	_v = _v->_next;
    }

    inline handler_value *operator->() const {
	return _v;
    }
    inline handler_value &operator*() const {
	return *_v;
    }

  private:

    inline handler_value_iterator(handler_value *v)
	: _v(v) {
    }

    handler_value *_v;

    friend class handler_values;
    friend bool operator==(handler_value_iterator, handler_value_iterator);
    friend bool operator!=(handler_value_iterator, handler_value_iterator);
    
};

inline bool operator==(handler_value_iterator a, handler_value_iterator b) {
    return a._v == b._v;
}

inline bool operator!=(handler_value_iterator a, handler_value_iterator b) {
    return a._v != b._v;
}


struct handler_values {
    
    handler_values(wmain *w);

    typedef handler_value_iterator iterator;
    
    iterator begin(const String &ename);
    
    inline iterator end() {
	return iterator(0);
    }

    handler_value *find(const String &hname) {
	return _hv.find(hname).get();
    }

    handler_value *find_placeholder(const String &hname, wmain *w, int flags,
				    int autorefresh_period = 0) {
	if (handler_value *hv = _hv.find(hname).get()) {
	    hv->_flags |= flags;
	    if (autorefresh_period > 0
		&& hv->autorefresh_period() > autorefresh_period)
		hv->set_autorefresh_period(autorefresh_period);
	    return hv;
	} else
	    return hard_find_placeholder(hname, w, flags, autorefresh_period);
    }
    
    handler_value *find_force(const String &hname) {
	return _hv.find_force(hname).get();
    }

    inline bool empty() const {
	return _hv.empty();
    }

    void clear() {
	_hv.clear();
    }
    
    handler_value *set(const String &hname, const String &hparam, const String &hvalue, bool &changed);
    
  private:
    
    wmain *_w;
    HashMap<handler_value> _hv;
    HashMap<String, int> _class_uflags;

    handler_value *hard_find_placeholder(const String &hname, wmain *w, int flags, int autorefresh_period);
    void set_handlers(const String &hname, const String &hparam, const String &hvalue);
    
};

inline void handler_value::set_driver_flags(wmain *w, int new_driver_flags)
{
    _driver_flags = new_driver_flags & ~hflag_private_mask;
    int new_flags = (_flags & ~_driver_mask) | (_driver_flags & _driver_mask);
    if (new_flags != _flags)
	set_flags(w, new_flags);
}

}
#endif<|MERGE_RESOLUTION|>--- conflicted
+++ resolved
@@ -41,11 +41,7 @@
     hflag_default_driver_mask = hflag_mandatory_driver_mask
     | hflag_calm | hflag_expensive | hflag_multiline
     | hflag_button | hflag_checkbox | hflag_collapse
-<<<<<<< HEAD
-    | hflag_visible | hflag_refresh,
-=======
     | hflag_visible | hflag_refresh | hflag_deprecated,
->>>>>>> 7cbabcec
     hflag_private_mask = hflag_outstanding
 };
 
